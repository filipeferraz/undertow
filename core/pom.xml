<?xml version="1.0" encoding="UTF-8"?>
<!--
  ~ JBoss, Home of Professional Open Source.
  ~ Copyright 2012 Red Hat, Inc., and individual contributors
  ~ as indicated by the @author tags.
  ~
  ~ Licensed under the Apache License, Version 2.0 (the "License");
  ~ you may not use this file except in compliance with the License.
  ~ You may obtain a copy of the License at
  ~
  ~     http://www.apache.org/licenses/LICENSE-2.0
  ~
  ~ Unless required by applicable law or agreed to in writing, software
  ~ distributed under the License is distributed on an "AS IS" BASIS,
  ~ WITHOUT WARRANTIES OR CONDITIONS OF ANY KIND, either express or implied.
  ~ See the License for the specific language governing permissions and
  ~ limitations under the License.
  -->

<project xmlns="http://maven.apache.org/POM/4.0.0"
         xmlns:xsi="http://www.w3.org/2001/XMLSchema-instance"
         xsi:schemaLocation="http://maven.apache.org/POM/4.0.0 http://maven.apache.org/xsd/maven-4.0.0.xsd">
    <modelVersion>4.0.0</modelVersion>

    <parent>
        <groupId>io.undertow</groupId>
        <artifactId>undertow-parent</artifactId>
        <version>1.0.0.Beta7-SNAPSHOT</version>
    </parent>

    <groupId>io.undertow</groupId>
    <artifactId>undertow-core</artifactId>
    <version>1.0.0.Beta7-SNAPSHOT</version>

    <name>Undertow Core</name>

    <properties>
        <test.level>INFO</test.level>
        <ajp>false</ajp>
        <proxy>false</proxy>
        <dump>false</dump>
    </properties>

    <dependencies>

        <dependency>
            <groupId>io.undertow</groupId>
            <artifactId>undertow-parser-generator</artifactId>
            <scope>provided</scope>
        </dependency>

        <dependency>
            <groupId>org.jboss.logging</groupId>
            <artifactId>jboss-logging</artifactId>
        </dependency>

        <dependency>
            <groupId>org.jboss.logging</groupId>
            <artifactId>jboss-logging-processor</artifactId>
            <scope>provided</scope>
        </dependency>

        <dependency>
            <groupId>org.jboss.xnio</groupId>
            <artifactId>xnio-api</artifactId>
        </dependency>

        <dependency>
            <groupId>org.jboss.xnio</groupId>
            <artifactId>xnio-nio</artifactId>
            <scope>runtime</scope>
        </dependency>

        <!-- Test dependencies -->

        <dependency>
            <groupId>io.netty</groupId>
            <artifactId>netty</artifactId>
            <scope>test</scope>
        </dependency>

        <dependency>
            <groupId>junit</groupId>
            <artifactId>junit</artifactId>
            <scope>test</scope>
        </dependency>

        <dependency>
            <groupId>org.apache.httpcomponents</groupId>
            <artifactId>httpclient</artifactId>
            <scope>test</scope>
        </dependency>

        <dependency>
            <groupId>org.apache.httpcomponents</groupId>
            <artifactId>httpmime</artifactId>
            <scope>test</scope>
        </dependency>

        <dependency>
            <groupId>org.easymock</groupId>
            <artifactId>easymock</artifactId>
            <scope>test</scope>
        </dependency>

        <dependency>
            <groupId>org.jboss.logmanager</groupId>
            <artifactId>jboss-logmanager</artifactId>
            <scope>test</scope>
        </dependency>

        <dependency>
            <groupId>com.h2database</groupId>
            <artifactId>h2</artifactId>
<<<<<<< HEAD
            <version>1.3.172</version>
=======
>>>>>>> 49eda5ab
            <scope>test</scope>
        </dependency>

    </dependencies>


    <build>
        <resources>
            <resource>
                <directory>src/main/resources</directory>
                <filtering>true</filtering>
            </resource>
        </resources>
        <testResources>
            <testResource>
                <directory>src/test/resources</directory>
            </testResource>
            <testResource>
                <directory>src/test/java</directory>
                <excludes>
                    <exclude>**/*.java</exclude>
                </excludes>
            </testResource>
        </testResources>

        <plugins>
            <plugin>
                <groupId>org.apache.maven.plugins</groupId>
                <artifactId>maven-jar-plugin</artifactId>
                <executions>
                    <execution>
                        <goals>
                            <goal>jar</goal>
                            <goal>test-jar</goal>
                        </goals>
                    </execution>
                </executions>
            </plugin>
            <plugin>
                <groupId>org.apache.maven.plugins</groupId>
                <artifactId>maven-surefire-plugin</artifactId>
                <configuration>
                    <enableAssertions>true</enableAssertions>
                    <runOrder>reversealphabetical</runOrder>
                    <systemPropertyVariables>
                        <test.ajp>${ajp}</test.ajp>
                        <test.proxy>${proxy}</test.proxy>
                        <test.dump>${dump}</test.dump>
                        <default.server.address>localhost</default.server.address>
                        <default.server.port>7777</default.server.port>
                        <java.util.logging.manager>org.jboss.logmanager.LogManager</java.util.logging.manager>
                        <test.level>${test.level}</test.level>
                    </systemPropertyVariables>
                </configuration>
            </plugin>
        </plugins>
    </build>

    <profiles>
        <profile>
            <id>proxy</id>
            <build>
                <plugins>
                    <plugin>
                        <groupId>org.apache.maven.plugins</groupId>
                        <artifactId>maven-surefire-plugin</artifactId>
                        <executions>
                            <execution>
                                <id>proxy</id>
                                <phase>test</phase>
                                <goals>
                                    <goal>test</goal>
                                </goals>
                                <configuration>
                                    <enableAssertions>true</enableAssertions>
                                    <runOrder>reversealphabetical</runOrder>
                                    <systemPropertyVariables>
                                        <test.proxy>true</test.proxy>
                                        <test.dump>${dump}</test.dump>
                                        <default.server.address>localhost</default.server.address>
                                        <default.server.port>7777</default.server.port>
                                        <java.util.logging.manager>org.jboss.logmanager.LogManager
                                        </java.util.logging.manager>
                                        <test.level>${test.level}</test.level>
                                    </systemPropertyVariables>
                                </configuration>
                            </execution>
                        </executions>
                    </plugin>
                </plugins>
            </build>
        </profile>
    </profiles>
</project><|MERGE_RESOLUTION|>--- conflicted
+++ resolved
@@ -112,10 +112,6 @@
         <dependency>
             <groupId>com.h2database</groupId>
             <artifactId>h2</artifactId>
-<<<<<<< HEAD
-            <version>1.3.172</version>
-=======
->>>>>>> 49eda5ab
             <scope>test</scope>
         </dependency>
 
